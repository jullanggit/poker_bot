--- conflicted
+++ resolved
@@ -1,12 +1,8 @@
 #![feature(let_chains)]
-<<<<<<< HEAD
-#![feature(transmutability)]
-=======
 #![feature(portable_simd)]
 #![feature(iter_array_chunks)]
 #![feature(transmutability)]
 #![feature(generic_const_exprs)]
->>>>>>> 3ff58f50
 
 #[global_allocator]
 static GLOBAL: mimalloc::MiMalloc = mimalloc::MiMalloc;
@@ -17,12 +13,7 @@
 use std::{
     array,
     fmt::Display,
-<<<<<<< HEAD
-    mem::transmute,
-    mem::{Assume, TransmuteFrom},
-=======
     mem::{transmute, Assume, TransmuteFrom},
->>>>>>> 3ff58f50
     ops::AddAssign,
     simd::cmp::SimdPartialOrd,
     thread,
@@ -188,20 +179,6 @@
     HighCard = 0,
 }
 impl Hand {
-<<<<<<< HEAD
-    /// Converts an inverted Hand value (from highest_possible_hand), for example -8
-    /// # Safety
-    /// Caller must ensure validity of passed num (must be in -9..0)
-    pub unsafe fn from_inverted(num: i8) -> Self {
-        // Safe because Hand doesnt have any special invariants
-        // Validity ensured by caller
-        unsafe {
-            TransmuteFrom::<_, { Assume::SAFETY.and(Assume::VALIDITY) }>::transmute(num.abs())
-        }
-    }
-
-=======
->>>>>>> 3ff58f50
     pub fn random() -> Self {
         let mut rng = thread_rng();
         let value = rng.gen_range(0..=9);
@@ -209,8 +186,6 @@
         // Validity guaranteed because of above range bounds
         unsafe { TransmuteFrom::<_, { Assume::SAFETY.and(Assume::VALIDITY) }>::transmute(value) }
     }
-<<<<<<< HEAD
-=======
     pub fn from_num(num: i8) -> Self {
         assert!(num >= Self::HighCard as i8 && num <= Self::RoyalFlush as i8);
 
@@ -222,7 +197,6 @@
     pub unsafe fn from_num_unchecked(num: i8) -> Self {
         unsafe { TransmuteFrom::<_, { Assume::SAFETY.and(Assume::VALIDITY) }>::transmute(num) }
     }
->>>>>>> 3ff58f50
 }
 
 #[derive(Default, Debug)]
