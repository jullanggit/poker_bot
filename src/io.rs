--- conflicted
+++ resolved
@@ -1,8 +1,4 @@
 use crate::{Card, CardValue, Color};
-<<<<<<< HEAD
-use rand::{Rng, thread_rng};
-=======
->>>>>>> 3ff58f50
 use std::{
     io,
     num::{ParseFloatError, ParseIntError},
@@ -62,16 +58,6 @@
     }
 }
 
-<<<<<<< HEAD
-pub fn get_cards(interactive: bool) -> Result<Vec<Card>, &'static str> {
-    if interactive {
-        // get input for cards
-        println!(
-            "Please input your handcards and the cards in the middle in the following format, separated by whitespace: Value,Color"
-        );
-        let mut hand_buffer = String::new();
-        let _ = io::stdin().read_line(&mut hand_buffer);
-=======
 pub fn get_cards() -> Result<Vec<Card>, &'static str> {
     // get input for cards
     println!(
@@ -79,7 +65,6 @@
         );
     let mut hand_buffer = String::new();
     let _ = io::stdin().read_line(&mut hand_buffer);
->>>>>>> 3ff58f50
 
     // Seperate the Cards
     let cards_string: Vec<&str> = hand_buffer.split_whitespace().collect();
